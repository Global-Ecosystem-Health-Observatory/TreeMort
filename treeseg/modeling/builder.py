import os
import torch

import torch.nn as nn
import torch.optim as optim
import segmentation_models_pytorch as smp

from treeseg.utils.checkpoints import get_checkpoint
#from treeseg.modeling.network.kokonet import Kokonet
#from treeseg.modeling.network.kokonet_hrnet import Kokonet_hrnet
from treeseg.modeling.network.self_attention_unet import SelfAttentionUNet

from treeseg.utils.loss import hybrid_loss, mse_loss, iou_score, f_score

def resume_or_load(conf):
<<<<<<< HEAD
    model = build_model(conf.model, conf.input_channels, conf.output_channels, conf.activation, conf.loss, conf.learning_rate, conf.threshold)
=======
    model, optimizer, criterion, metrics = build_model(conf.model, conf.input_channels, conf.output_channels, conf.activation, conf.loss, conf.learning_rate, conf.threshold)
>>>>>>> bb39b7cd

    if conf.resume:
        checkpoint = get_checkpoint(conf.model_weights, conf.output_dir)

        if checkpoint:
            model.load_weights(checkpoint, skip_mismatch=True)
            print(f"Loaded weights from {checkpoint}")

        else:
            print("No checkpoint found. Proceeding without loading weights.")

    else:
        print("Model training from scratch.")

    return model, optimizer, criterion, metrics

<<<<<<< HEAD

def build_model(model_name, input_channels, output_channels, activation, loss, learning_rate, threshold):
    assert model_name in ["unet", "kokonet", "kokonet_hrnet"], f"Model {model_name} unavailable."
=======
def build_model(model_name, input_channels, output_channels, activation, loss, learning_rate, threshold):
    assert model_name in ["unet", "kokonet", "kokonet_hrnet", "unet-self-attention"], f"Model {model_name} unavailable."
>>>>>>> bb39b7cd
    assert activation in ["tanh", "sigmoid"], f"Model activation {activation} unavailable."
    assert loss in ["mse", "hybrid"], f"Model loss {loss} unavailable."

    if model_name == "unet":
        model = smp.Unet(encoder_name="resnet34", in_channels=input_channels, classes=output_channels, activation=None)
    
    elif model_name == "unet-self-attention":
        model = SelfAttentionUNet(in_channels=input_channels, n_classes=output_channels, depth=4, wf=6, batch_norm=True)
        
    elif model_name == "kokonet":
        #model = Kokonet(input_channels=input_channels, output_channels=output_channels, activation=activation)
        pass
    
    elif model_name == "kokonet_hrnet":
<<<<<<< HEAD
        model = Kokonet_hrnet(
            input_shape=[None, None, input_channels],
            output_channels=output_channels,
            activation=activation,
        )

    optimizer = tf.keras.optimizers.Adam(learning_rate=learning_rate)

    if loss == "hybrid":
        iou_score = sm.metrics.IOUScore(threshold=threshold)
        f_score = sm.metrics.FScore(threshold=threshold)
        hybrid_metrics = [iou_score, f_score]

        dice_loss = sm.losses.DiceLoss()
        focal_loss = sm.losses.BinaryFocalLoss()
        hybrid_loss = dice_loss + (1 * focal_loss)

        model.compile(optimizer=optimizer, loss=hybrid_loss, metrics=[hybrid_metrics])

    elif loss == "mse":
        mse_metric = tf.keras.metrics.MeanSquaredError(name='mse')
        mae_metric = tf.keras.metrics.MeanAbsoluteError(name='mae')
        rmse_metric = tf.keras.metrics.RootMeanSquaredError(name='rmse')

        model.compile(optimizer=optimizer, loss='mse', metrics=[mse_metric, mae_metric, rmse_metric])
=======
        #model = Kokonet_hrnet(input_channels=input_channels, output_channels=output_channels, activation=activation)
        pass
>>>>>>> bb39b7cd

    optimizer = optim.Adam(model.parameters(), lr=learning_rate)

    if loss == "hybrid":
        criterion = hybrid_loss
        def metrics(pred, target):
            return {'iou_score': iou_score(pred, target, threshold), 'f_score': f_score(pred, target, threshold)}
        
    elif loss == "mse":
        criterion = mse_loss
        def metrics(pred, target):
            mse = mse_loss(pred, target)
            mae = nn.functional.l1_loss(pred, target)
            rmse = torch.sqrt(mse)
            return {'mse': mse, 'mae': mae, 'rmse': rmse}

    return model, optimizer, criterion, metrics<|MERGE_RESOLUTION|>--- conflicted
+++ resolved
@@ -6,18 +6,12 @@
 import segmentation_models_pytorch as smp
 
 from treeseg.utils.checkpoints import get_checkpoint
-#from treeseg.modeling.network.kokonet import Kokonet
-#from treeseg.modeling.network.kokonet_hrnet import Kokonet_hrnet
 from treeseg.modeling.network.self_attention_unet import SelfAttentionUNet
 
 from treeseg.utils.loss import hybrid_loss, mse_loss, iou_score, f_score
 
 def resume_or_load(conf):
-<<<<<<< HEAD
-    model = build_model(conf.model, conf.input_channels, conf.output_channels, conf.activation, conf.loss, conf.learning_rate, conf.threshold)
-=======
     model, optimizer, criterion, metrics = build_model(conf.model, conf.input_channels, conf.output_channels, conf.activation, conf.loss, conf.learning_rate, conf.threshold)
->>>>>>> bb39b7cd
 
     if conf.resume:
         checkpoint = get_checkpoint(conf.model_weights, conf.output_dir)
@@ -34,14 +28,8 @@
 
     return model, optimizer, criterion, metrics
 
-<<<<<<< HEAD
-
-def build_model(model_name, input_channels, output_channels, activation, loss, learning_rate, threshold):
-    assert model_name in ["unet", "kokonet", "kokonet_hrnet"], f"Model {model_name} unavailable."
-=======
 def build_model(model_name, input_channels, output_channels, activation, loss, learning_rate, threshold):
     assert model_name in ["unet", "kokonet", "kokonet_hrnet", "unet-self-attention"], f"Model {model_name} unavailable."
->>>>>>> bb39b7cd
     assert activation in ["tanh", "sigmoid"], f"Model activation {activation} unavailable."
     assert loss in ["mse", "hybrid"], f"Model loss {loss} unavailable."
 
@@ -56,36 +44,8 @@
         pass
     
     elif model_name == "kokonet_hrnet":
-<<<<<<< HEAD
-        model = Kokonet_hrnet(
-            input_shape=[None, None, input_channels],
-            output_channels=output_channels,
-            activation=activation,
-        )
-
-    optimizer = tf.keras.optimizers.Adam(learning_rate=learning_rate)
-
-    if loss == "hybrid":
-        iou_score = sm.metrics.IOUScore(threshold=threshold)
-        f_score = sm.metrics.FScore(threshold=threshold)
-        hybrid_metrics = [iou_score, f_score]
-
-        dice_loss = sm.losses.DiceLoss()
-        focal_loss = sm.losses.BinaryFocalLoss()
-        hybrid_loss = dice_loss + (1 * focal_loss)
-
-        model.compile(optimizer=optimizer, loss=hybrid_loss, metrics=[hybrid_metrics])
-
-    elif loss == "mse":
-        mse_metric = tf.keras.metrics.MeanSquaredError(name='mse')
-        mae_metric = tf.keras.metrics.MeanAbsoluteError(name='mae')
-        rmse_metric = tf.keras.metrics.RootMeanSquaredError(name='rmse')
-
-        model.compile(optimizer=optimizer, loss='mse', metrics=[mse_metric, mae_metric, rmse_metric])
-=======
         #model = Kokonet_hrnet(input_channels=input_channels, output_channels=output_channels, activation=activation)
         pass
->>>>>>> bb39b7cd
 
     optimizer = optim.Adam(model.parameters(), lr=learning_rate)
 
@@ -102,4 +62,4 @@
             rmse = torch.sqrt(mse)
             return {'mse': mse, 'mae': mae, 'rmse': rmse}
 
-    return model, optimizer, criterion, metrics+    return model, optimizer, criterion, metrics
